--- conflicted
+++ resolved
@@ -59,18 +59,12 @@
 
         obs_sum = int(obs.sum())
         new_I_sum = int(new_I[:args.duration].sum())
-<<<<<<< HEAD
-        if obs_sum >= args.min_observations:
-            logging.info("Observed {:d}/{:d} infections in population of {}:\n{}".format(
-                obs_sum, new_I_sum, args.population, " ".join(str(int(x)) for x in obs)))
-=======
         assert 0 <= args.min_obs_portion < args.max_obs_portion <= 1
         min_obs = int(math.ceil(args.min_obs_portion * args.population))
         max_obs = int(math.floor(args.max_obs_portion * args.population))
         if min_obs <= obs_sum <= max_obs:
             logging.info("Observed {:d}/{:d} infections:\n{}".format(
                 obs_sum, new_I_sum, " ".join(str(int(x)) for x in obs)))
->>>>>>> 739d7a0d
             return {"new_I": new_I, "obs": obs}
 
     if obs_sum < min_obs:
@@ -301,14 +295,10 @@
     parser.add_argument("-t", "--max-tree-depth", default=5, type=int)
     parser.add_argument("-a", "--arrowhead-mass", action="store_true")
     parser.add_argument("-nb", "--num-bins", default=4, type=int)
-<<<<<<< HEAD
     parser.add_argument("--relax", action="store_true")
     parser.add_argument("-r", "--rng-seed", default=0, type=int)
-    parser.add_argument("--double", action="store_true")
-=======
     parser.add_argument("--double", action="store_true", default=True)
     parser.add_argument("--single", action="store_false", dest="double")
->>>>>>> 739d7a0d
     parser.add_argument("--cuda", action="store_true")
     parser.add_argument("--verbose", action="store_true")
     parser.add_argument("--plot", action="store_true")
