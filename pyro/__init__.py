--- conflicted
+++ resolved
@@ -25,11 +25,7 @@
 from pyro.util import set_rng_seed
 
 # After changing this, run scripts/update_version.py
-<<<<<<< HEAD
-version_prefix = '1.5.2'
-=======
 version_prefix = '1.6.0'
->>>>>>> a106882e
 
 # Get the __version__ string from the auto-generated _version.py file, if exists.
 try:
