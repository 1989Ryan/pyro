from __future__ import absolute_import, division, print_function

import warnings

import pyro
from pyro.distributions.util import is_identically_zero
from pyro.infer.elbo import ELBO
from pyro.infer.enum import iter_importance_traces
from pyro.infer.util import MultiFrameTensor, get_iarange_stacks
from pyro.util import is_nan


def _compute_log_r(model_trace, guide_trace):
    log_r = MultiFrameTensor()
    stacks = get_iarange_stacks(model_trace)
    for name, model_site in model_trace.nodes.items():
        if model_site["type"] == "sample":
            log_r_term = model_site["log_prob"]
            if not model_site["is_observed"]:
                log_r_term = log_r_term - guide_trace.nodes[name]["log_prob"]
            log_r.add((stacks[name], log_r_term.detach()))
    return log_r


class Trace_ELBO(ELBO):
    """
    A trace implementation of ELBO-based SVI. The estimator is constructed
    along the lines of references [1] and [2]. There are no restrictions on the
    dependency structure of the model or the guide. The gradient estimator includes
    partial Rao-Blackwellization for reducing the variance of the estimator when
    non-reparameterizable random variables are present. The Rao-Blackwellization is
    partial in that it only uses conditional independence information that is marked
    by :class:`~pyro.iarange` contexts. For more fine-grained Rao-Blackwellization,
    see :class:`~pyro.infer.tracegraph_elbo.TraceGraph_ELBO`.

    References

    [1] Automated Variational Inference in Probabilistic Programming,
        David Wingate, Theo Weber

    [2] Black Box Variational Inference,
        Rajesh Ranganath, Sean Gerrish, David M. Blei
    """

    def _get_traces(self, model, guide, *args, **kwargs):
        """
        runs the guide and runs the model against the guide with
        the result packaged as a trace generator
        """
<<<<<<< HEAD
        return iter_importance_traces(num_particles=self.num_particles,
                                      graph_type="flat")(model, guide, *args, **kwargs)
=======
        for i in range(self.num_particles):
            guide_trace = poutine.trace(guide).get_trace(*args, **kwargs)
            model_trace = poutine.trace(poutine.replay(model, guide_trace)).get_trace(*args, **kwargs)
            if infer.is_validation_enabled():
                check_model_guide_match(model_trace, guide_trace)
            guide_trace = prune_subsample_sites(guide_trace)
            model_trace = prune_subsample_sites(model_trace)

            model_trace.compute_log_prob()
            guide_trace.compute_score_parts()
            if infer.is_validation_enabled():
                for site in model_trace.nodes.values():
                    if site["type"] == "sample":
                        check_site_shape(site, self.max_iarange_nesting)
                for site in guide_trace.nodes.values():
                    if site["type"] == "sample":
                        check_site_shape(site, self.max_iarange_nesting)

            yield model_trace, guide_trace
>>>>>>> ac50bac3

    def loss(self, model, guide, *args, **kwargs):
        """
        :returns: returns an estimate of the ELBO
        :rtype: float

        Evaluates the ELBO with an estimator that uses num_particles many samples/particles.
        """
        elbo = 0.0
<<<<<<< HEAD
        for _, model_trace, guide_trace in self._get_traces(model, guide, *args, **kwargs):
            elbo_particle = (model_trace.log_pdf() - guide_trace.log_pdf()).item()
=======
        for model_trace, guide_trace in self._get_traces(model, guide, *args, **kwargs):
            elbo_particle = (model_trace.log_prob_sum() - guide_trace.log_prob_sum()).item()
>>>>>>> ac50bac3
            elbo += elbo_particle / self.num_particles

        loss = -elbo
        if is_nan(loss):
            warnings.warn('Encountered NAN loss')
        return loss

    def loss_and_grads(self, model, guide, *args, **kwargs):
        """
        :returns: returns an estimate of the ELBO
        :rtype: float

        Computes the ELBO as well as the surrogate ELBO that is used to form the gradient estimator.
        Performs backward on the latter. Num_particle many samples are used to form the estimators.
        """
        elbo = 0.0
        # grab a trace from the generator
        for _, model_trace, guide_trace in self._get_traces(model, guide, *args, **kwargs):
            elbo_particle = 0
            surrogate_elbo_particle = 0
            log_r = None

            # compute elbo and surrogate elbo
            for name, model_site in model_trace.nodes.items():
                if model_site["type"] == "sample":
                    model_log_prob_sum = model_site["log_prob_sum"]
                    if model_site["is_observed"]:
                        elbo_particle = elbo_particle + model_log_prob_sum.item()
                        surrogate_elbo_particle = surrogate_elbo_particle + model_log_prob_sum
                    else:
                        guide_site = guide_trace.nodes[name]
                        guide_log_prob, score_function_term, entropy_term = guide_site["score_parts"]

                        elbo_particle = elbo_particle + (model_log_prob_sum.item() - guide_log_prob.sum().item())
                        surrogate_elbo_particle = surrogate_elbo_particle + model_log_prob_sum

                        if not is_identically_zero(entropy_term):
                            surrogate_elbo_particle -= entropy_term.sum()

                        if not is_identically_zero(score_function_term):
                            if log_r is None:
                                log_r = _compute_log_r(model_trace, guide_trace)
                            log_r_site = log_r.sum_to(guide_site["cond_indep_stack"])
                            surrogate_elbo_particle = surrogate_elbo_particle + (log_r_site * score_function_term).sum()

            elbo += elbo_particle / self.num_particles

            # collect parameters to train from model and guide
            trainable_params = set(site["value"].unconstrained()
                                   for trace in (model_trace, guide_trace)
                                   for site in trace.nodes.values()
                                   if site["type"] == "param")

            if trainable_params and getattr(surrogate_elbo_particle, 'requires_grad', False):
                surrogate_loss_particle = -surrogate_elbo_particle / self.num_particles
                surrogate_loss_particle.backward()
                pyro.get_param_store().mark_params_active(trainable_params)

        loss = -elbo
        if is_nan(loss):
            warnings.warn('Encountered NAN loss')
        return loss<|MERGE_RESOLUTION|>--- conflicted
+++ resolved
@@ -47,30 +47,8 @@
         runs the guide and runs the model against the guide with
         the result packaged as a trace generator
         """
-<<<<<<< HEAD
         return iter_importance_traces(num_particles=self.num_particles,
                                       graph_type="flat")(model, guide, *args, **kwargs)
-=======
-        for i in range(self.num_particles):
-            guide_trace = poutine.trace(guide).get_trace(*args, **kwargs)
-            model_trace = poutine.trace(poutine.replay(model, guide_trace)).get_trace(*args, **kwargs)
-            if infer.is_validation_enabled():
-                check_model_guide_match(model_trace, guide_trace)
-            guide_trace = prune_subsample_sites(guide_trace)
-            model_trace = prune_subsample_sites(model_trace)
-
-            model_trace.compute_log_prob()
-            guide_trace.compute_score_parts()
-            if infer.is_validation_enabled():
-                for site in model_trace.nodes.values():
-                    if site["type"] == "sample":
-                        check_site_shape(site, self.max_iarange_nesting)
-                for site in guide_trace.nodes.values():
-                    if site["type"] == "sample":
-                        check_site_shape(site, self.max_iarange_nesting)
-
-            yield model_trace, guide_trace
->>>>>>> ac50bac3
 
     def loss(self, model, guide, *args, **kwargs):
         """
@@ -80,13 +58,8 @@
         Evaluates the ELBO with an estimator that uses num_particles many samples/particles.
         """
         elbo = 0.0
-<<<<<<< HEAD
         for _, model_trace, guide_trace in self._get_traces(model, guide, *args, **kwargs):
             elbo_particle = (model_trace.log_pdf() - guide_trace.log_pdf()).item()
-=======
-        for model_trace, guide_trace in self._get_traces(model, guide, *args, **kwargs):
-            elbo_particle = (model_trace.log_prob_sum() - guide_trace.log_prob_sum()).item()
->>>>>>> ac50bac3
             elbo += elbo_particle / self.num_particles
 
         loss = -elbo
